--- conflicted
+++ resolved
@@ -1,9 +1,6 @@
 # vim: filetype=python
-<<<<<<< HEAD
+import bisect
 import os
-=======
-import bisect
->>>>>>> 1240e24b
 import struct as py_struct
 import zlib
 from dataclasses import dataclass, field
@@ -15,7 +12,7 @@
 from cython.cimports import zran
 from cython.cimports.cpython.bytes import PyBytes_AsString, PyBytes_Size
 from cython.cimports.cpython.mem import PyMem_Free, PyMem_Malloc
-from cython.cimports.libc.stdio import fclose, FILE
+from cython.cimports.libc.stdio import FILE, fclose
 from cython.cimports.libc.stdlib import malloc
 from cython.cimports.posix.stdio import fdopen, fmemopen
 from cython.cimports.posix.types import off_t
